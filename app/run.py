import joblib
import json
import plotly
import pandas as pd

from flask import Flask, render_template, request, jsonify
from plotly.graph_objs import Bar, Histogram, Pie
from sqlalchemy import create_engine

from models.train_classifier import tokenize, tokenize_without_numbers


app = Flask(__name__)

# load data
sql_engine = create_engine('sqlite:///../data/etl.db')
df = pd.read_sql_table('data', sql_engine.connect())

# load model
model = joblib.load("../models/model.pkl")


# index webpage displays cool visuals and receives user input text for model
@app.route('/')
@app.route('/index')
def index():
    
    # extract data needed for visuals
    genre_counts = df.groupby('genre').count()['message']
    related_messages = df.groupby('related').count()['message']
    messages_len = df['message'].str.len()
    category_counts = df.iloc[:, 4:].sum().sort_values(ascending=True)

    # create visuals
    graphs = [
        {
            'data': [
                Pie(
                    labels=genre_counts.index,
                    values=genre_counts,
                    marker={'colors': [
<<<<<<< HEAD
                         'rgb(112, 140, 219)',
=======
                         'rgb(100, 141, 219)',
>>>>>>> b9d47699
                         'rgb(176, 197, 255)',
                         'rgb(42, 85, 201)'
                    ]},
                )
            ],

            'layout': {
                'title': 'Distribution of Message Genre'
            }
        },
        {
            'data': [
                Pie(
                    labels=["not related", "related"],
                    values=related_messages,
                    marker={'colors': [
                        'rgb(120, 141, 221)',
                        'rgb(180, 197, 255)'
                    ]},
                )
            ],

            'layout': {
                'title': 'Proportion of Related Messages'
            }
        },
        {
            'data': [
                Histogram(
                    x=messages_len,
                    marker={'color': 'rgb(112, 141, 219)'}
                )
            ],

            'layout': {
                'title': 'Messages Length (Histogram)',
                'yaxis': {
                    'title': 'Messages Count'
                },
                'xaxis': {
                    'title': 'Character Length (limited to 500)',
                    'range': [0, 500],
                    'autorange': False
                }
            }
        },
        {
            'data': [
                Bar(
                    y=category_counts.index,
                    x=category_counts.values,
                    orientation='h',
                    marker={'color': 'rgb(112, 141, 219)'}
                )
            ],

            'layout': {
                'title': 'Category Distribution',
                'yaxis': {
                    'title': 'Category Name',
                    'automargin': 'true'
                },
                'xaxis': {
                    'title': 'Messages Count'
                },
                'height': 500,
                'margin': {
                    'l': 150
                }
            }
        }
    ]

    # encode plotly graphs in JSON
    ids = ["graph-{}".format(i) for i, _ in enumerate(graphs)]
    graphJSON = json.dumps(graphs, cls=plotly.utils.PlotlyJSONEncoder)
    
    # render web page with plotly graphs
    return render_template('master.html', ids=ids, graphJSON=graphJSON)


# web page that handles user query and displays model results
@app.route('/classify-message')
def classify_message():
    # save user input in query
    query = request.args.get('query', '') 

    # use model to predict classification for query
    classification_labels = model.predict([query])[0]
    classification_results = dict(zip(df.columns[4:], classification_labels))

    # This will render the classify-message.html Please see that file.
    return render_template(
        'classify-message.html',
        query=query,
        classification_result=classification_results
    )


def main():
    app.run(host='0.0.0.0', port=3000, debug=True)


if __name__ == '__main__':
    main()<|MERGE_RESOLUTION|>--- conflicted
+++ resolved
@@ -39,11 +39,7 @@
                     labels=genre_counts.index,
                     values=genre_counts,
                     marker={'colors': [
-<<<<<<< HEAD
-                         'rgb(112, 140, 219)',
-=======
-                         'rgb(100, 141, 219)',
->>>>>>> b9d47699
+                         'rgb(100, 140, 219)',
                          'rgb(176, 197, 255)',
                          'rgb(42, 85, 201)'
                     ]},
